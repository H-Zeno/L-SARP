--- conflicted
+++ resolved
@@ -1,10 +1,6 @@
 import numpy as np
 import cv2
 import supervision as sv
-<<<<<<< HEAD
-# from inference.models.yolo_world.yolo_world import YOLOWorld
-=======
->>>>>>> da98eb1e
 from ultralytics import YOLO, YOLOWorld
 from ultralytics.data.dataset import YOLODataset
 import cv2
